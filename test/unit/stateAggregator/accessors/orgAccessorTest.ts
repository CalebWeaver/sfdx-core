/*
 * Copyright (c) 2020, salesforce.com, inc.
 * All rights reserved.
 * Licensed under the BSD 3-Clause license.
 * For full license text, see LICENSE.txt file in the repo root or https://opensource.org/licenses/BSD-3-Clause
 */
<<<<<<< HEAD
import { expect } from 'chai';
import { StateAggregator } from '../../../../src/stateAggregator';
=======
import { expect, assert } from 'chai';
import { GlobalInfo, SfOrg, StateAggregator } from '../../../../src/stateAggregator';
>>>>>>> 15f29892
import { AuthFields } from '../../../../src/org';
import { MockTestOrgData, testSetup, uniqid } from '../../../../src/testSetup';

const username = 'espresso@coffee.com';
const org = new MockTestOrgData(uniqid(), { username });

function expectPartialDeepMatch(actual: AuthFields, expected: AuthFields, ignore = ['refreshToken', 'accessToken']) {
  for (const key of ignore) {
    delete actual?.[key];
    delete expected?.[key];
  }
  expect(actual).to.deep.equal(expected);
}

describe('OrgAccessor', () => {
  const $$ = testSetup();

  beforeEach(async () => {
    await $$.stubAuths(org);
  });

  describe('readAll', () => {
    it('should return all the orgs', async () => {
      const stateAggregator = await StateAggregator.getInstance();
      const orgs = await stateAggregator.orgs.readAll();
      expect(orgs.length).to.equal(1);
      expectPartialDeepMatch(orgs[0], await org.getConfig());
    });
  });

  describe('getAll', () => {
    it('should return all the orgs', async () => {
      const stateAggregator = await StateAggregator.getInstance();
      await stateAggregator.orgs.readAll();
      const orgs = stateAggregator.orgs.getAll();
      expect(orgs.length).to.equal(1);
      expectPartialDeepMatch(orgs[0], await org.getConfig());
    });
  });

  describe('read', () => {
    it('should return org that corresponds to a username', async () => {
      const stateAggregator = await StateAggregator.getInstance();
      const result = await stateAggregator.orgs.read(username);
      expectPartialDeepMatch(result, await org.getConfig());
    });
  });

  describe('get', () => {
    it('should return org that corresponds to a username', async () => {
      const stateAggregator = await StateAggregator.getInstance();
      await stateAggregator.orgs.read(username);
      const result = stateAggregator.orgs.get(username);
      expectPartialDeepMatch(result, await org.getConfig());
    });

    describe('invalid usernames', () => {
      const badUsername = 'me@dx.oops';

      // explanation doc'd in https://salesforce.quip.com/BiusAnH1wdcE
      it('returns an empty object when not told to throw', async () => {
        const stateAggregator = await StateAggregator.getInstance();
        await stateAggregator.orgs.read(badUsername);
        const result = stateAggregator.orgs.get(badUsername);
        expect(result).to.deep.equal({});
      });

      it('throws when no org is found and consumer wants it to throw', async () => {
        const stateAggregator = await StateAggregator.getInstance();
        await stateAggregator.orgs.read(badUsername);
        try {
          stateAggregator.orgs.get(badUsername, false, true);
          assert.fail('should have thrown');
        } catch (e) {
          expect(e.name).to.equal('NamedOrgNotFoundError');
        }
      });
    });
  });

  describe('has', () => {
    it('should return true if org exists', async () => {
      const stateAggregator = await StateAggregator.getInstance();
      await stateAggregator.orgs.readAll();
      const result = stateAggregator.orgs.has(username);
      expect(result).to.deep.equal(true);
    });

    it('should return false if org does not exist', async () => {
      const stateAggregator = await StateAggregator.getInstance();
      await stateAggregator.orgs.readAll();
      const result = stateAggregator.orgs.has('DOES_NOT_EXIST');
      expect(result).to.deep.equal(false);
    });
  });

  describe('set', () => {
    it('should set the org if its already been read', async () => {
      const stateAggregator = await StateAggregator.getInstance();
      await stateAggregator.orgs.readAll();
      const updated = { ...(await org.getConfig()), isDevHub: true };
      stateAggregator.orgs.set(username, updated);
      const result = stateAggregator.orgs.get(username);
      expectPartialDeepMatch(result, updated);
    });

    it('should set the org if its not been read', async () => {
      const stateAggregator = await StateAggregator.getInstance();
      const newUsername = 'foobar@baz.com';
      const newOrg = await new MockTestOrgData(uniqid(), { username: newUsername }).getConfig();
      stateAggregator.orgs.set(newUsername, newOrg);
      const result = stateAggregator.orgs.has(newUsername);
      expect(result).to.be.true;
    });

    it('should add the username if does not exist on the object', async () => {
      const stateAggregator = await StateAggregator.getInstance();
      const newUsername = 'foobar@baz.com';
      const newOrg = { ...(await new MockTestOrgData().getConfig()), username: null };
      stateAggregator.orgs.set(newUsername, newOrg);
      const result = stateAggregator.orgs.get(newUsername);
      expect(result.username).to.deep.equal(newUsername);
    });
  });

  describe('update', () => {
    const instanceUrl = 'https://login.salesforce.com';
    it('should update the org', async () => {
      const stateAggregator = await StateAggregator.getInstance();
      const newOrg = { ...org, instanceUrl };
      stateAggregator.orgs.update(username, newOrg);
      const result = stateAggregator.orgs.get(username);
      expect(result.instanceUrl).to.deep.equal(instanceUrl);
    });

    it('should add the username if does not exist on the object', async () => {
      const stateAggregator = await StateAggregator.getInstance();
      const newOrg = { ...org, instanceUrl };
      delete newOrg.username;

      stateAggregator.orgs.set(username, newOrg);
      const result = stateAggregator.orgs.get(username);
      expect(result.username).to.deep.equal(username);
    });
  });

  describe('hasFile', () => {
    it('should return true if an auth file exists in the state directory', async () => {
      const stateAggregator = await StateAggregator.getInstance();
      expect(await stateAggregator.orgs.hasFile(username)).to.be.true;
    });

    it('should return false if an auth file does not exist in the state directory', async () => {
      const stateAggregator = await StateAggregator.getInstance();
      expect(await stateAggregator.orgs.hasFile('DOES_NOT_EXIST')).to.be.false;
    });
  });

  describe('exists', () => {
    it('should return true if an AuthInfoConfig exists', async () => {
      const stateAggregator = await StateAggregator.getInstance();
      await stateAggregator.orgs.readAll();
      expect(await stateAggregator.orgs.exists(username)).to.be.true;
    });

    it('should return false if an AuthInfoConfig does not exist', async () => {
      const stateAggregator = await StateAggregator.getInstance();
      await stateAggregator.orgs.readAll();
      expect(await stateAggregator.orgs.exists('DOES_NOT_EXIST')).to.be.false;
    });
  });

  describe('list', () => {
    it('should return a list of auth file names', async () => {
      const stateAggregator = await StateAggregator.getInstance();
      expect(await stateAggregator.orgs.list()).to.deep.equal([`${username}.json`]);
    });
  });
});<|MERGE_RESOLUTION|>--- conflicted
+++ resolved
@@ -4,13 +4,8 @@
  * Licensed under the BSD 3-Clause license.
  * For full license text, see LICENSE.txt file in the repo root or https://opensource.org/licenses/BSD-3-Clause
  */
-<<<<<<< HEAD
-import { expect } from 'chai';
+import { expect, assert } from 'chai';
 import { StateAggregator } from '../../../../src/stateAggregator';
-=======
-import { expect, assert } from 'chai';
-import { GlobalInfo, SfOrg, StateAggregator } from '../../../../src/stateAggregator';
->>>>>>> 15f29892
 import { AuthFields } from '../../../../src/org';
 import { MockTestOrgData, testSetup, uniqid } from '../../../../src/testSetup';
 
