/*
 * Copyright (c) 2016, salesforce.com, inc.
 * All rights reserved.
 * Licensed under the BSD 3-Clause license.
 * For full license text, see LICENSE.txt file in the repo root or https://opensource.org/licenses/BSD-3-Clause
 */

import * as _ from 'lodash';

import Messages from './messages';
import { color } from './ux';

/**
 * A class to manage all the keys and tokens for a message bundle to use with SfdxError.
 *
 * @example
 * SfdxError.create(new SfdxErrorConfig('apex', 'runTest').addAction('apexErrorAction1', [className]));
 */
export class SfdxErrorConfig {
    public readonly bundle: string;
    public errorKey: string;
    private errorTokens: Array<string | boolean | number>;

    private messages: Messages;
    private actions: Map<string, Array<string | boolean | number>> = new Map();

    /**
     * Create a new SfdxErrorConfig.
     * @param bundle The message bundle.
     * @param errorKey The error message key.
     * @param errorTokens The tokens to use when getting the error message
     * @param actionKey The action message keys.
     * @param actionTokens The tokens to use when getting the action message(s)
     */
    constructor(bundle: string,
                errorKey: string,
                errorTokens: Array<string | boolean | number> = [],
                actionKey?: string,
                actionTokens?: Array<string | boolean | number>
        ) {
        this.bundle = bundle;
        this.errorKey = errorKey;
        this.errorTokens = errorTokens;
        if (actionKey) {
            this.actions.set(actionKey, actionTokens);
        }
    }

    /**
     * Set the error key. Returns the SfdxErrorConfig for chaining.
     * @param key Set the error key.
     */
    public setErrorKey(key: string): SfdxErrorConfig {
        this.errorKey = key;
        return this;
    }

    /**
     * Set the error tokens. Returns the SfdxErrorConfig for chaining.
     * @param tokens The error tokens
     */
    public setErrorTokens(tokens: Array<string | boolean | number>): SfdxErrorConfig {
        this.errorTokens = tokens;
        return this;
    }

    /**
     * Add an error action to assist the user with a resolution. Returns the SfdxErrorConfig for chaining.
     * @param actionKey The action key in the message bundle
     * @param actionTokens The action tokens for the string
     */
<<<<<<< HEAD
    addAction(actionKey : string, actionTokens?: Array<string | boolean | number>) : SfdxErrorConfig {
=======
    public addAction(actionKey: string, actionTokens: Array<string | boolean | number>): SfdxErrorConfig {
>>>>>>> 998304c1
        this.actions.set(actionKey, actionTokens);
        return this;
    }

    /**
     * Load the messages using Messages.loadMessages.
     */
    public async load(): Promise<Messages> {
        this.messages = await Messages.loadMessages(this.bundle);
        return this.messages;
    }

    /**
     * Get the error message using messages.getMessage.
     * @throws AlmError If errorMessages.load was not called first
     */
    public getError(): string {
        if (!this.messages) {
            throw new SfdxError('SfdxErrorConfig not loaded.');
        }
        return this.messages.getMessage(this.errorKey, this.errorTokens);
    }

    /**
     * Get the action messages using messages.getMessage.
     * @throws AlmError If errorMessages.load was not called first
     */
    public getActions(): string[] {
        if (!this.messages) {
            throw new SfdxError('SfdxErrorConfig not loaded.');
        }

        if (this.actions.size === 0) { return; }

        const actions: string[] = [];
        this.actions.forEach((tokens, key) => {
            actions.push(this.messages.getMessage(key, tokens));
        });
        return actions;
    }

    /**
     * Remove all actions from this error config. Useful when reusing SfdxErrorConfig
     * for other error messages within the same bundle. Returns the SfdxErrorConfig for chaining.
     */
    public removeActions(): SfdxErrorConfig {
        this.actions = new Map();
        return this;
    }

}

/*
 *  A generalized sfdx error which also contains an action. The action is used in the
 *  CLI to help guide users past the error.
 */
export class SfdxError extends Error {
    /**
     * Create a new SfdxError. Needs to be async to load messages from message files.
     * @param bundle The message bundle used to create the SfdxError.
     * @param key The key within the bundle for the message.
     * @param tokens The values to use for message tokenization.
     */
    public static async create(bundle: string, key: string, tokens?: Array<string | boolean | number>): Promise<SfdxError>;

    /**
     * Create a new SfdxError. Needs to be async to load messages from message files.
     * @param errorConfig The SfdxErrorConfig object used to create the SfdxError.
     */
    public static async create(errorConfig: SfdxErrorConfig): Promise<SfdxError>;

    // The create implementation function.
    public static async create(bundleOrErrorConfig: string | SfdxErrorConfig, key?: string, tokens?: Array<string | boolean | number>): Promise<SfdxError> {
        let errorConfig: SfdxErrorConfig;

        if (_.isString(bundleOrErrorConfig)) {
            errorConfig = new SfdxErrorConfig(bundleOrErrorConfig as string, key, tokens);
        } else {
            errorConfig = bundleOrErrorConfig as SfdxErrorConfig;
        }

        await errorConfig.load();

        return new SfdxError(errorConfig.getError(), errorConfig.errorKey, errorConfig.getActions());
    }

    public static wrap(err: Error) {
        return new SfdxError(err.message, err.name);
    }

    public name: string;
    public message: string;
    public actions: string[];
    public exitCode: number;
    public commandName: string;

    /**
     * Create an SfdxError.
     * @param message The error message
     * @param name The error name. Defaults to 'SfdxError'
     * @param action The action message
     * @param exitCode The exit code which will be used by the CLI.
     */
    constructor(message: string, name?: string, actions?: string[], exitCode?: number) {
        super(message);
        this.name = name || 'SfdxError';
        this.actions = actions;
        this.exitCode = exitCode || 1;
    }

    public setCommandName(commandName: string) {
        this.commandName = commandName;
        return this;
    }

    /**
     * Format errors and actions for human consumption. Adds 'ERROR running <command name>',
     * and outputs all errors in red.  When there are actions, we add 'Try this:' in blue
     * followed by each action in red on its own line.
     */
    public format() {
        const colorizedArgs: string[] = [];
        const runningWith =  this.commandName ? ` running ${this.commandName}` : '';
        colorizedArgs.push(color.bold(`ERROR${runningWith}: `));
        colorizedArgs.push(color.red(this.message));

        // Format any actions.
        if (_.get(this, 'actions.length')) {
            colorizedArgs.push(`\n\n${color.blue(color.bold('Try this:'))}`);
            this.actions.forEach((action) => {
                colorizedArgs.push(`\n${color.red(action)}`);
            });
        }

        return colorizedArgs;
    }
}

export default SfdxError;<|MERGE_RESOLUTION|>--- conflicted
+++ resolved
@@ -69,11 +69,7 @@
      * @param actionKey The action key in the message bundle
      * @param actionTokens The action tokens for the string
      */
-<<<<<<< HEAD
-    addAction(actionKey : string, actionTokens?: Array<string | boolean | number>) : SfdxErrorConfig {
-=======
-    public addAction(actionKey: string, actionTokens: Array<string | boolean | number>): SfdxErrorConfig {
->>>>>>> 998304c1
+    public addAction(actionKey: string, actionTokens?: Array<string | boolean | number>): SfdxErrorConfig {
         this.actions.set(actionKey, actionTokens);
         return this;
     }
