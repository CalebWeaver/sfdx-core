--- conflicted
+++ resolved
@@ -7,11 +7,7 @@
 
 import * as fs from 'fs';
 import * as path from 'path';
-<<<<<<< HEAD
-import { JsonMap, Nullable } from '@salesforce/ts-types';
-=======
-import { Nullable, Optional } from '@salesforce/ts-types';
->>>>>>> e838c9e1
+import { Nullable } from '@salesforce/ts-types';
 import { AsyncOptionalCreatable, isEmpty } from '@salesforce/kit';
 import { AuthInfoConfig } from '../../config/authInfoConfig';
 import { Global } from '../../global';
