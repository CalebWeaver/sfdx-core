--- conflicted
+++ resolved
@@ -54,11 +54,8 @@
 };
 
 export const DNS_ERROR_NAME = 'Domain Not Found';
-<<<<<<< HEAD
 type recentValidationOptions = { id: string; rest?: boolean };
-=======
 export type DeployOptionsWithRest = DeployOptions & { rest?: boolean };
->>>>>>> f94db3f4
 
 // This interface is so we can add the autoFetchQuery method to both the Connection
 // and Tooling classes and get nice typing info for it within editors.  JSForce is
