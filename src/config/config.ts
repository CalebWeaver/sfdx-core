--- conflicted
+++ resolved
@@ -115,16 +115,12 @@
     return Config.allowedProperties;
   }
 
-<<<<<<< HEAD
-  public static getDefaultOptions(isGlobal = false, filename?: string): ConfigFile.Options {
-=======
   /**
    * Gets default options.
    * @param isGlobal Make the config global.
    * @param filename Override the default file. {@link Config.getFileName}
    */
   public static getDefaultOptions(isGlobal: boolean = false, filename?: string): ConfigFile.Options {
->>>>>>> a16273f3
     return {
       isGlobal,
       isState: true,
