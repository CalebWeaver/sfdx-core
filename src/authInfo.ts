--- conflicted
+++ resolved
@@ -199,37 +199,13 @@
   PRODUCTION = 'https://login.salesforce.com',
 }
 
-<<<<<<< HEAD
-const INTERNAL_URL_PARTS = [
-  '.internal.',
-  '.vpod.',
-  'stm.salesforce.com',
-  '.blitz.salesforce.com',
-  'mobile1.t.salesforce.com',
-];
-
-function isInternalUrl(loginUrl = ''): boolean {
-  return loginUrl.startsWith('https://gs1.') || INTERNAL_URL_PARTS.some((part) => loginUrl.includes(part));
-}
-
 function getJwtAudienceUrl(options: OAuth2Options & { createdOrgInstance?: string }) {
   // environment variable is used as an override
   if (process.env.SFDX_AUDIENCE_URL) {
     return process.env.SFDX_AUDIENCE_URL;
   }
 
-  if (options.loginUrl && isInternalUrl(options.loginUrl)) {
-=======
-function getJwtAudienceUrl(options: OAuth2Options) {
-  // default audience must be...
-  let audienceUrl: string = SfdcUrl.PRODUCTION;
-  const loginUrl = getString(options, 'loginUrl', '');
-  const createdOrgInstance = getString(options, 'createdOrgInstance', '').trim().toLowerCase();
-
-  if (process.env.SFDX_AUDIENCE_URL) {
-    audienceUrl = process.env.SFDX_AUDIENCE_URL;
-  } else if (sfdc.isInternalUrl(loginUrl)) {
->>>>>>> 277a7706
+  if (options.loginUrl && sfdc.isInternalUrl(options.loginUrl)) {
     // This is for internal developers when just doing authorize;
     return options.loginUrl;
   }
