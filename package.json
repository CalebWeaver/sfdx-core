--- conflicted
+++ resolved
@@ -34,11 +34,7 @@
     "!lib/**/*.map"
   ],
   "dependencies": {
-<<<<<<< HEAD
-    "@oclif/config": "^1.17.0",
-=======
     "@oclif/config": "^1.18.1",
->>>>>>> f760ebea
     "@salesforce/bunyan": "^2.0.0",
     "@salesforce/kit": "^1.5.17",
     "@salesforce/schemas": "^1.0.1",
@@ -63,11 +59,7 @@
     "@salesforce/dev-config": "^2.1.2",
     "@salesforce/dev-scripts": "^1.0.2",
     "@salesforce/prettier-config": "^0.0.2",
-<<<<<<< HEAD
-    "@salesforce/ts-sinon": "^1.3.15",
-=======
     "@salesforce/ts-sinon": "1.3.21",
->>>>>>> f760ebea
     "@types/archiver": "^5.1.1",
     "@types/debug": "0.0.30",
     "@types/jsen": "0.0.19",
