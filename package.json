{
  "name": "@salesforce/core",
  "version": "2.28.4",
  "description": "Core libraries to interact with SFDX projects, orgs, and APIs.",
  "main": "lib/exported",
  "types": "lib/exported.d.ts",
  "license": "BSD-3-Clause",
  "scripts": {
    "build": "sf-build",
    "ci-docs": "yarn sf-ci-docs",
    "clean": "sf-clean",
    "clean-all": "sf-clean all",
    "compile": "sf-compile",
    "docs": "sf-docs",
    "format": "sf-format",
    "lint": "sf-lint",
    "lint-fix": "yarn sf-lint --fix",
    "postcompile": "tsc -p test && tsc -p typedocExamples",
    "prepack": "sf-build",
    "pretest": "sf-compile-test",
    "test": "sf-test"
  },
  "keywords": [
    "force",
    "salesforce",
    "sfdx",
    "salesforcedx"
  ],
  "files": [
    "docs",
    "lib",
    "messages",
    "!lib/**/*.map"
  ],
  "husky": {
    "hooks": {
      "commit-msg": "sf-husky-commit-msg",
      "pre-commit": "sf-husky-pre-commit",
      "pre-push": "sf-husky-pre-push"
    }
  },
  "dependencies": {
    "@salesforce/bunyan": "^2.0.0",
    "@salesforce/kit": "^1.5.0",
    "@salesforce/schemas": "^1.0.1",
    "@salesforce/ts-types": "^1.5.13",
    "@types/graceful-fs": "^4.1.5",
    "@types/jsforce": "^1.9.35",
    "@types/mkdirp": "^1.0.1",
    "debug": "^3.1.0",
    "graceful-fs": "^4.2.4",
    "jsen": "0.6.6",
    "jsforce": "^1.10.1",
    "jsonwebtoken": "8.5.0",
    "mkdirp": "1.0.4",
    "semver": "^7.3.5",
    "sfdx-faye": "^1.0.9",
    "ts-retry-promise": "^0.6.0"
  },
  "devDependencies": {
    "@salesforce/dev-config": "^2.0.0",
    "@salesforce/dev-scripts": "^0.9.18",
<<<<<<< HEAD
    "@salesforce/prettier-config": "^0.0.1",
=======
    "@salesforce/prettier-config": "^0.0.2",
>>>>>>> e8c5e79f
    "@salesforce/ts-sinon": "^1.3.15",
    "@types/debug": "0.0.30",
    "@types/jsen": "0.0.19",
    "@types/jsonwebtoken": "8.3.2",
    "@types/semver": "^7.3.9",
    "@types/shelljs": "0.7.8",
    "@types/sinon": "^9.0.8",
    "@typescript-eslint/eslint-plugin": "^4.2.0",
    "@typescript-eslint/parser": "4.26.0",
    "chai": "^4.2.0",
    "commitizen": "^3.0.5",
    "eslint": "^6.8.0",
    "eslint-config-prettier": "^6.11.0",
    "eslint-config-salesforce": "^0.1.6",
    "eslint-config-salesforce-license": "^0.1.0",
    "eslint-config-salesforce-typescript": "^0.2.7",
    "eslint-plugin-header": "^3.0.0",
    "eslint-plugin-import": "^2.20.2",
    "eslint-plugin-jsdoc": "^27.0.3",
    "eslint-plugin-prettier": "^3.1.3",
    "husky": "^4.2.5",
    "mocha": "^7.2.0",
    "nyc": "^15.1.0",
    "prettier": "^2.0.5",
    "pretty-quick": "^2.0.1",
    "shelljs": "0.8.1",
    "sinon": "^9.0.2",
    "ts-node": "^8.10.2",
    "typescript": "^4.1.3"
  },
  "repository": {
    "type": "git",
    "url": "https://github.com/forcedotcom/sfdx-core.git"
  },
  "publishConfig": {
    "access": "public"
  }
}<|MERGE_RESOLUTION|>--- conflicted
+++ resolved
@@ -60,11 +60,7 @@
   "devDependencies": {
     "@salesforce/dev-config": "^2.0.0",
     "@salesforce/dev-scripts": "^0.9.18",
-<<<<<<< HEAD
-    "@salesforce/prettier-config": "^0.0.1",
-=======
     "@salesforce/prettier-config": "^0.0.2",
->>>>>>> e8c5e79f
     "@salesforce/ts-sinon": "^1.3.15",
     "@types/debug": "0.0.30",
     "@types/jsen": "0.0.19",
